---
language: css
filename: learncss-pt.css
contributors:
    - ["Mohammad Valipour", "https://github.com/mvalipour"]
    - ["Marco Scannadinari", "https://github.com/marcoms"]
    - ["Geoffrey Liu", "https://github.com/g-liu"]
    - ["Connor Shea", "https://github.com/connorshea"]
    - ["Deepanshu Utkarsh", "https://github.com/duci9y"]
translators:
    - ["Gabriel Gomes", "https://github.com/gabrielgomesferraz"]
    - ["Gabriele Luz", "https://github.com/gabrieleluz"]

lang: pt-br
---

<<<<<<< HEAD
Nos primeiros dias da web não havia elementos visuais, apenas texto puro. Mas com maior desenvolvimento de navegadores da web, páginas web totalmente visuais também se tornaram comuns.
=======
No início da web não havia elementos visuais, apenas texto puro. Mas com maior desenvolvimento de navegadores da web, páginas web totalmente visuais também se tornara comum.
>>>>>>> f0ce8b2b

CSS ajuda a manter a separação entre o conteúdo (HTML) e o visual de uma página web.

CSS permite atingir diferentes elementos em uma página HTML e atribuir diferentes propriedades visuais para eles.

Este guia foi escrito para CSS2, embora CSS3 esteja rapidamente se tornando popular.

**NOTA:** Porque CSS produz resultados visuais, a fim de aprender, você precisa treinar em um playground CSS como [dabblet](http://dabblet.com/).
O foco principal deste artigo é sobre a sintaxe e algumas dicas gerais.

```css
/* Comentários aparecem dentro do slash-asterisk, tal como esta linha!
   Não há "comentários de uma linha"; este é o único estilo de comentário * /

/* ####################
   ## SELETORES
   #################### */

/* O seletor é usado para direcionar um elemento em uma página.
   seletor { propriedade: valor; / * Mais propriedades ... * / }

/*
Abaixo um elemento de exemplo:

<div class='class1 class2' id='anID' attr='value' otherAttr='pt-br foo bar' />
*/

/* Você pode direcioná-lo usando uma das suas classes CSS */
.class1 { }

/* ou ambas as classes! */
.class1.class2 { }

/* ou o seu nome */
div { }

/* ou o seu id */
#anID { }

/* ou utilizando o fator de que tem um atributo!*/
[attr] { font-size:smaller; }

/* ou que o atributo tem um valor específico */
[attr='value'] { font-size:smaller; }

/* começa com um valor (CSS 3) */
[attr^='val'] { font-size:smaller; }

/* ou terminando com um valor (CSS 3) */
[attr$='ue'] { font-size:smaller; }


/* Ou contém um valor em uma lista separada por espaços */
[otherAttr ~ = 'foo'] {}
[otherAttr ~ = 'bar'] {}

/* Ou contém um valor em uma lista separada por hífen, ou seja, "-" (U + 002D) */
[otherAttr | = 'en'] {font-size: smaller; }


/* Você pode concatenar diferentes seletores para criar um seletor mais estreito. Não
   colocar espaços entre eles. */
classe div.some [attr $ = 'ue'] {}

/* Você pode selecionar um elemento que é filho de outro elemento */
div.some-parent> .class-name {}

/* Ou um descendente de um outro elemento. Os filhos são os descendentes diretos de
   seu elemento pai, apenas um nível abaixo da árvore. Pode ser quaisquer descendentes
   nivelados por baixo da árvore. */
div.some-parent class-name {}

/* Atenção: o mesmo seletor sem espaço tem um outro significado.
   Você consegue adivinhar o que? */
div.some-parent.class-name {}

/* Você também pode selecionar um elemento com base em seu irmão adjacente */
.i am just-antes + .Este elemento {}

/* Ou qualquer irmão que o precede */
.i am-qualquer-elemento antes ~ .Este elemento {}

/* Existem alguns seletores chamados pseudo classes que podem ser usados para selecionar um
   elemento quando ele está em um determinado estado */

/* Por exemplo, quando o cursor passa sobre um elemento */
seletor:hover {}

/* Ou um link foi visitado */
seletor:visited {}

/* Ou não tenha sido visitado */
seletor:link {}

/* Ou um elemento em foco */
seletor:focus {}

/* Qualquer elemento que é o primeiro filho de seu pai */
seletor:first-child {}

/* Qualquer elemento que é o último filho de seu pai */
seletor:last-child {}

/* Assim como pseudo classes, pseudo elementos permitem que você estilize certas partes de um documento */

/* Corresponde a um primeiro filho virtual do elemento selecionado */
seletor::before {}

/* Corresponde a um último filho virtual do elemento selecionado */
seletor::after {}

/* Nos locais apropriados, um asterisco pode ser utilizado como um curinga para selecionar todos
   os elementos */
* {} /* */ Todos os elementos
.parent * {} /* */ todos os descendentes
.parent> * {} /* */ todas as crianças

/* ####################
   ## PROPRIEDADES
   #################### */

seletor {

    /* Unidades de comprimento pode ser absoluta ou relativa. */

    /* Unidades relativas */
    width: 50%; /* Percentagem de largura elemento pai */
    font-size: 2em; /* Múltiplos de font-size original de elemento */
    font-size: 2rem; /* Ou do elemento raiz font-size */
    font-size: 2vw; /* Múltiplos de 1% da largura da janela de exibição (CSS 3) */
    font-size: 2vh; /* Ou a sua altura */
    font-size: 2vmin; /* Qualquer um de VH ou um VW é menor */
    font-size: 2vmax; /* Ou superior */

    /* Unidades absolutas */
    width: 200px; /* píxeis */
    font-size: 20pt; /* Pontos */
    width: 5cm; /* Centímetros */
    min-width: 50mm; /* Milímetros */
    max-width: 5 polegadas; /* Polegadas */

    /* Cores */
    color: # F6E; /* Formato hexadecimal curto */
    color: # FF66EE; /* Formato hexadecimal longo */
    color: tomato; /* Uma cor nomeada */
    color: rgb (255, 255, 255); /* Como valores rgb */
    color: RGB (10%, 20%, 50%); /* Como porcentagens rgb */
    color: rgba (255, 0, 0, 0,3); /* Como valores RGBA (CSS 3) NOTA: 0 <a <1 */
    color: transparent; /* Equivale a definir o alfa a 0 */
    color: HSL (0, 100%, 50%); /* Como porcentagens HSL (CSS 3) */
    color: HSLA (0, 100%, 50%, 0,3); /* Como porcentagens HSLA com alfa */

    /* Imagens como fundos de elementos */
    background-image: url (/img-path/img.jpg); /* Citações dentro url () opcional */

    /* Fontes */
    font-family: Arial;
    /* Se o nome da família de fonte tem um espaço, deve ser citado */
    font-family: "Courier New";
    /* Se o primeiro não for encontrada, o navegador usa o próximo, e assim por diante */
    font-family: "Courier New", Trebuchet, Arial, sans-serif;
}
```

## Uso

Salvar uma folha de estilo CSS com a extensão `.css`.

```xml
<!-- Você precisa incluir o arquivo css no da sua página <head>. Isto é o
     método recomendado. Consulte http://stackoverflow.com/questions/8284365 -->
<link rel='stylesheet' type='text/css' href='path/to/style.css' />

<!-- Você também pode incluir alguns CSS inline na sua marcação. -->
<style>
   a { color: purple; }
</style>

<!-- Ou diretamente definir propriedades CSS no elemento. -->
<div style="border: 1px solid red;">
</div>
```

## Precedência ou Cascata

Um elemento pode ser alvo de vários seletores e pode ter um conjunto de propriedades em que mais de uma vez. Nestes casos, uma das regras tem precedência sobre os outros. Geralmente, uma regra em um seletor mais específico têm precedência sobre um menos específico, e uma regra que ocorre mais tarde na folha de estilo substitui uma anterior.

Este processo é chamado de cascata, portanto, as Fichas de nome de estilo em cascata.

Dado o seguinte CSS:

```css
/* UMA */
p.class1[attr="value"]

/* B */
p.class1 {}

/* C */
p.class2 {}

/* D */
p { }

/* E */
p { property: value !important; }
```

e a seguinte marcação:

```xml
<p style='/*F*/ property:value;' class='class1 class2' attr='value' />
```

A precedência de estilo é a seguinte. Lembre-se, a precedência é para cada  **propriedade**, não para todo o bloco.

* `E` tem a precedência mais alta por causa de uma palavra-chave`!important`. É recomendável que você evitar seu uso.
* `F` é a próxima, porque é um estilo interno.
* `A` é a próxima, porque é mais" específico "do que qualquer outra coisa. Tem 3 especificadores: O nome do elemento `p`, o seu `class1` classe, um atributo `attr='value'`.
* `C` está próximo, mesmo que ele tenha a mesma especificidade que `B`. Isso é porque ele aparece depois de `B`.
* `B` é o próximo.
* `D` é a última.

## Media Queries
Media queries são recursos do CSS3 que permitem especificar quando determinadas regras de CSS devem ser aplicadas; é possível aplicar regras diferentes quando a página é impressa, quando a tela possui determinadas dimensões ou densidade de pixels e quando é lida por um leitor de tela. Media queries não adicionam especificidade ao seletor.

```css
/* Uma regra que será aplicada a todos os dispositivos */
h1 {
  font-size: 2em;
  color: white;
  background-color: black;
}

/* Altera a cor do h1 para utilizar menos tinta durante a impressão */
@media print {
  h1 {
    color: black;
    background-color: white;
  }
}

/* Altera o tamanho da fonte quando exibida numa tela com pelo menos 480px de largura */
@media screen and (min-width: 480px) {
  h1 {
    font-size: 3em;
    font-weight: normal;
  }
}
```
Media queries podem incluir os seguintes atributos: `width`, `height`, `device-width`, `device-height`, `orientation`, `aspect-ratio`, `device-aspect-ratio`, `color`, `color-index`, `monochrome`, `resolution`, `scan`, `grid`. A maioria desses atributos pode ser prefixada com `min-` ou `max-`.

O atributo `resolution` não é suportado em dispositivos mais antigos. Em vez disso, use `device-pixel-ratio`.

Muitos smartphones e tablets tentarão renderizar a página como se estivesse num desktop a menos que você utilize a meta-tag `viewport`.

```html
<head>
  <meta name="viewport" content="width=device-width; initial-scale=1.0">
</head>
```

## Compatibilidade

A maior parte dos recursos do CSS 2 (e muitos em CSS 3) estão disponíveis em todos os navegadores e dispositivos. Mas é sempre boa prática para verificar antes de usar um novo recurso.

## Recursos

* Para executar uma verificação de compatibilidade rápida, [CanIUse](http://caniuse.com).
* CSS Playground [Dabblet](http://dabblet.com/).
* [Documentação CSS Mozilla Developer Rede](https://developer.mozilla.org/en-US/docs/Web/CSS)
* [Codrops 'Referência CSS](http://tympanus.net/codrops/css_reference/)

## Leitura adicional

* [Entendendo Estilo Precedência em CSS: Especificidade, Herança, eo Cascade](http://www.vanseodesign.com/css/css-specificity-inheritance-cascaade/)
* [Selecionando elementos usando atributos](https://css-tricks.com/almanac/selectors/a/attribute/)
* [QuirksMode CSS](http://www.quirksmode.org/css/)
* [Z-Index - O empilhamento context](https://developer.mozilla.org/en-US/docs/Web/Guide/CSS/Understanding_z_index/The_stacking_context)
* [SASS](http://sass-lang.com/) e [menos](http://lesscss.org/) para CSS pré-processamento
* [CSS-Tricks](https://css-tricks.com)<|MERGE_RESOLUTION|>--- conflicted
+++ resolved
@@ -14,11 +14,7 @@
 lang: pt-br
 ---
 
-<<<<<<< HEAD
-Nos primeiros dias da web não havia elementos visuais, apenas texto puro. Mas com maior desenvolvimento de navegadores da web, páginas web totalmente visuais também se tornaram comuns.
-=======
 No início da web não havia elementos visuais, apenas texto puro. Mas com maior desenvolvimento de navegadores da web, páginas web totalmente visuais também se tornara comum.
->>>>>>> f0ce8b2b
 
 CSS ajuda a manter a separação entre o conteúdo (HTML) e o visual de uma página web.
 

--- conflicted
+++ resolved
@@ -1,273 +1,281 @@
----
-category: tool
-tool: docker
-filename: docker.bat
-contributors:
-    - ["Ruslan López", "http://javapro.org/"]
-    - ["Michael Chen", "https://github.com/ML-Chen"]
-    - ["Akshita Dixit", "https://github.com/akshitadixit"]
-    - ["Marcel Ribeiro-Dantas", "https://github.com/mribeirodantas"]
----
-
-Docker is a tool that helps you build, test, ship and run applications
-seamlessly across various machines. It replicates the environment our software
-needs on any machine. You can get Docker for your machine from
-https://docs.docker.com/get-docker/
-
-It has grown in popularity over the last decade due to being lightweight and
-fast as compared to virtual-machines that are bulky and slow. Unlike VMs, docker
-does not need a full blown OS of its own to be loaded to start and does not
-compete for resources other than what the application it is running will use.
-VMs on the other hand are pretty resource intensive on our processors, disks and
-memory hence running multiple VMs for various applications becomes a challenge
-in a limited capacity architecture.
-
-<pre>
-┌────────────────────────┐ ┌───────────────────────┐
-│      ┌───────────┐     │ │      ┌───────────┐    │
-│      │   App     │     │ │      │   App     │    │
-│      └───────────┘     │ │      └───────────┘    │
-│  ┌────────┐ ┌────────┐ │ │  ┌────────┐ ┌───────┐ │
-│  │  Libs  │ │  Deps  │ │ │  │  Libs  │ │  Deps │ │
-│  └────────┘ └────────┘ │ │  └────────┘ └───────┘ │
-│  ┌───────────────────┐ │ │  ┌──────────────────┐ │
-│  │      Guest OS     │ │ │  │     Guest OS     │ │
-│  └───────────────────┘ │ │  └──────────────────┘ │
-│           VM1          │ │           VM2         │
-└────────────────────────┘ └───────────────────────┘
-┌──────────────────────────────────────────────────┐
-│                     Hypervisor                   │
-└──────────────────────────────────────────────────┘
-┌──────────────────────────────────────────────────┐
-│                      Host OS                     │
-└──────────────────────────────────────────────────┘
-┌──────────────────────────────────────────────────┐
-│             Hardware Infrastructure              │
-└──────────────────────────────────────────────────┘
-              (VM based architecture)
-
-┌────────────────────────┐ ┌───────────────────────┐
-│      ┌───────────┐     │ │      ┌───────────┐    │
-│      │   App     │     │ │      │   App     │    │
-│      └───────────┘     │ │      └───────────┘    │
-│  ┌────────┐ ┌────────┐ │ │  ┌────────┐ ┌───────┐ │
-│  │  Libs  │ │  Deps  │ │ │  │  Libs  │ │  Deps │ │
-│  └────────┘ └────────┘ │ │  └────────┘ └───────┘ │
-│        Container1      │ │       Container2      │
-└────────────────────────┘ └───────────────────────┘
-┌──────────────────────────────────────────────────┐
-│                       Docker                     │
-└──────────────────────────────────────────────────┘
-┌──────────────────────────────────────────────────┐
-│                        OS                        │
-└──────────────────────────────────────────────────┘
-┌──────────────────────────────────────────────────┐
-│             Hardware Infrastructure              │
-└──────────────────────────────────────────────────┘
-            (Docker based architecture)
-
-</pre>
-
-Couple of terms we will encounter frequently are Docker Images and Docker
-Containers. Images are packages or templates of containers all stored in a
-container registry such as [Docker Hub](https://hub.docker.com/). Containers
-are standalone, executable instances of these images which include code,
-runtime, system tools, system libraries and settings - everything required to
-get the software up and running. Coming to Docker, it follows a client-server
-architecture wherein the CLI client communicates with the server component,
-which here is, the Docker Engine using RESTful API to issue commands.
-
-## The Docker CLI
-```bash
-# after installing Docker from https://docs.docker.com/get-docker/
-# To list available commands, either run `docker` with no parameters or execute
-# `docker help`
-$ docker
-
->>> docker [OPTIONS] COMMAND [ARG...]
-       docker [ --help | -v | --version ]
-
-    A self-sufficient runtime for containers.
-
-    Options:
-        --config string      Location of client config files (default "/root/.docker")
-    -c, --context string     Name of the context to use to connect to the daemon (overrides DOCKER_HOST env var and default context set with "docker context use")
-    -D, --debug              Enable debug mode
-        --help               Print usage
-    -H, --host value         Daemon socket(s) to connect to (default [])
-    -l, --log-level string   Set the logging level ("debug"|"info"|"warn"|"error"|"fatal") (default "info")
-        --tls                Use TLS; implied by --tlsverify
-        --tlscacert string   Trust certs signed only by this CA (default "/root/.docker/ca.pem")
-        --tlscert string     Path to TLS certificate file (default "/root/.docker/cert.pem")
-        --tlskey string      Path to TLS key file (default "/root/.docker/key.pem")
-        --tlsverify          Use TLS and verify the remote
-    -v, --version            Print version information and quit
-
-    Commands:
-        attach    Attach to a running container
-        # […]
-
-$ docker run hello-world
-# `docker run <container-name>` is used to run a container, it will pull the
-# images from Docker Hub if they don't already exist in your system. Here the
-# docker client connects to the daemon which in turn pulls the "hello-world"
-# image from the Docker Hub. The daemon then builds a new container from the
-# image which runs the executable that produces the output streamed back to the
-# client that we see on our terminals.
-
-$ docker run -d ubuntu sleep 60s
-# The -d (or --detach) flag is when we want to run a container in the background
-# and return back to the terminal. Here we detach an ubuntu container from the
-# terminal, the output should be the id and the command exits. If we check
-# running containers, we should still see ours there:
-# CONTAINER ID   IMAGE     COMMAND       CREATED         STATUS         PORTS     NAMES
-# 133261b4894a   ubuntu    "sleep 60s"   3 seconds ago   Up 2 seconds             vigorous_gould
-
-$ docker run <container-id> -p 3000:8000
-# The -p (or --publish) flag is used to expose port 8000 inside the container to
-# port 3000 outside the container. This is because the app inside the container
-# runs in isolation, hence the port 8000 where the app runs is private to the
-# container.
-
-$ docker run -i
-# or
-$ docker run -it
-# Docker runs our containers in a non-interactive mode i.e. they do not accept
-# inputs or work dynamically while running. The -i flag keeps input open to the
-# container, and the -t flag creates a pseudo-terminal that the shell can attach
-# to (can be combined as -it)
-
-$ docker ps -a
-# The `docker ps` command only shows running containers by default. To see all
-# containers, use the -a (or --all) flag
-# Running the above command should output something similar in the terminal:
-# CONTAINER ID   IMAGE         COMMAND    CREATED         STATUS                     PORTS     NAMES
-# 82f84bf6912b   hello-world   "/hello"   9 minutes ago   Exited (0) 9 minutes ago             eloquent_sammet
-
-
-$ docker stop hello-world
-# or
-$ docker start hello-world 
-# The stop command simply stops one or more containers, and the start command
-# starts the container(s) up again! `docker start -a ubuntu` will attach our
-# detached container back to the terminal i.e. runs in the foreground
-
-$ docker create alpine
-# `docker create` creates a new container for us with the image specified (here,
-# alpine), the container does not auto-start unlike `docker run`. This command
-# is used to set up a container configuration and then `docker start` to shoot
-# it up when required. Note that the status is "Created":
-# CONTAINER ID   IMAGE         COMMAND       CREATED             STATUS           PORTS     NAMES
-# 4c71c727c73d   alpine        "/bin/sh"     29 seconds ago      Created                   naughty_ritchie
-
-$ docker rm 82f84
-# Removes one or more containers using their container ID.
-# P.S.: we can use only the first few characters of the entire ID to identify
-# containers
-
-$ docker images
-# Displays all images and their information, created here means the latest image
-# tag updated on Docker Hub:
-# REPOSITORY    TAG       IMAGE ID       CREATED         SIZE
-# ubuntu        latest    a8780b506fa4   9 days ago      77.8MB
-# alpine        latest    9c6f07244728   3 months ago    5.54MB
-# hello-world   latest    feb5d9fea6a5   13 months ago   13.3kB
-
-$ docker rmi 
-# Removes one or more images from your system which do not have their instances
-# (or containers as we know them) running. If the image has an attached
-# container, either delete the container first or use the -f (or --force) flag
-# to forcefully delete both the container and image.
-
-$ docker pull busybox
-# The pull command downloads the specified image on our system from Docker Hub.
-
-$ docker exec -it 7b272 bash
-# This command is used to run a command in the running container's default
-# directory. Here 7b272 was our ubuntu container and the above command would
-# help us interact with the container by opening a bash session.
-
-<<<<<<< HEAD
-$docker logs <container-id>
-# Displays the information logged by the specified container
-# root@7b27222e4bb7:/# whoami
-# root
-# root@7b27222e4bb7:/# pwd
-# /
-# root@7b27222e4bb7:/# ls
-# bin  boot  dev  etc  home  lib  lib32  lib64 libx32  media  mnt  opt  proc  root  run  sbin  srv  sys  tmp  usr  var
-# root@7b27222e4bb7:/# exit
-# exit
-
-# More commands can be found at https://docs.docker.com/engine/reference/commandline/docker/
-```
-## The Dockerfile
-The Dockerfile is a blueprint of a Docker image. We can mention the artifacts from our application along with their configurations into this file in the specific syntax to let anyone create a Docker image of our application.
-
-### A few things to keep in mind:
-* It is always strictly named `Dockerfile` without any extensions
-* We have to build our custom image on top of some already available Docker base image. (there is an empty image called `scratch` which literally lets you build an image from scratch)
-* All capitalised commands are part of the syntax, they are not case-sensitive but used like a convention
-* Below is a sample Dockerfile but you can read in depth from the [official docs](https://docs.docker.com/engine/reference/builder/).
-
-```Dockerfile
-FROM <base-image>
-# define base image
-
-ENV USERNAME='admin'\
-    PWD='****'
-# optionally define environmental variables
-
-RUN apt-get update
-# run linux commands inside container env, does not affect host env
-# This executes during the time of image creation
-
-COPY <src> <target>
-# executes on the host, copies files from src (usually on the host) to target on the container
-
-ENTRYPOINT ["some-script.sh"]
-# executes an entire script as an entrypoint
-
-CMD [<args>,...]
-# always part of dockerfile, introduces entry point linux command e.g. `CMD node server.js`
-# This executes after image creation only when the container from the image is running.
-```
-### Build your images
-Use the `docker build` command after wrapping your application into a Docker image to run ( or build) it.
-
-```bash
-
-$docker build <path-to-dockerfile>
-# used to build an image from the specified Dockerfile
-# instead of path we could also specify a URL
-# -t tag is optional and used to name and tag your images for e.g. `$docker build -t my-image:0.1 ./home/app`
-# rebuild images everytime you make changes in the dockerfile
-```
-
-## Push your image to DockerHub
-If you want your application's Docker image to be made publically available for any Docker user, you might wanna push it to the [Docker Hub](https://hub.docker.com/) which is a registry of Docker images. Make sure you have an account with a username and password on Docker Hub.
-
-When pushing an image to Docker Hub, we must specify our Docker Hub username as part of the source image name. We need to create the target image with the tag name of username/image-name much like GitHub repositories. 
-
-```bash
-$docker login
-# to login to Docker Hub using your username and password
-
-$docker tag <src-image>[:<src-tag>] <target-image>[:<target-tag>]
-# this tags a local src-image to a public target-image
-# e.g. `docker tag my-sample-app:1.0.0  akshitadixit/my-sample-app`
-# if tags are not specified, they're defaulted to `latest`
-
-$docker push <target-image>[:<target-tag>]
-# uploads our image to Docker Hub
-# e.g. `docker push akshitadixit/my-sample-app`
-# this image will be accessible under your profile's repositories as `https://hub.docker.com/r/username/image-name`
-
-```
-=======
-$ docker compose
-
-# More commands can be found at https://docs.docker.com/engine/reference/commandline/docker/
-```
-
->>>>>>> 5630c3e0
+---
+category: tool
+tool: docker
+filename: docker.bat
+contributors:
+    - ["Ruslan López", "http://javapro.org/"]
+    - ["Michael Chen", "https://github.com/ML-Chen"]
+    - ["Akshita Dixit", "https://github.com/akshitadixit"]
+    - ["Marcel Ribeiro-Dantas", "https://github.com/mribeirodantas"]
+---
+
+Docker is a tool that helps you build, test, ship and run applications
+seamlessly across various machines. It replicates the environment our software
+needs on any machine. You can get Docker for your machine from
+https://docs.docker.com/get-docker/
+
+It has grown in popularity over the last decade due to being lightweight and
+fast as compared to virtual-machines that are bulky and slow. Unlike VMs, docker
+does not need a full blown OS of its own to be loaded to start and does not
+compete for resources other than what the application it is running will use.
+VMs on the other hand are pretty resource intensive on our processors, disks and
+memory hence running multiple VMs for various applications becomes a challenge
+in a limited capacity architecture.
+
+<pre>
+┌────────────────────────┐ ┌───────────────────────┐
+│      ┌───────────┐     │ │      ┌───────────┐    │
+│      │   App     │     │ │      │   App     │    │
+│      └───────────┘     │ │      └───────────┘    │
+│  ┌────────┐ ┌────────┐ │ │  ┌────────┐ ┌───────┐ │
+│  │  Libs  │ │  Deps  │ │ │  │  Libs  │ │  Deps │ │
+│  └────────┘ └────────┘ │ │  └────────┘ └───────┘ │
+│  ┌───────────────────┐ │ │  ┌──────────────────┐ │
+│  │      Guest OS     │ │ │  │     Guest OS     │ │
+│  └───────────────────┘ │ │  └──────────────────┘ │
+│           VM1          │ │           VM2         │
+└────────────────────────┘ └───────────────────────┘
+┌──────────────────────────────────────────────────┐
+│                     Hypervisor                   │
+└──────────────────────────────────────────────────┘
+┌──────────────────────────────────────────────────┐
+│                      Host OS                     │
+└──────────────────────────────────────────────────┘
+┌──────────────────────────────────────────────────┐
+│             Hardware Infrastructure              │
+└──────────────────────────────────────────────────┘
+              (VM based architecture)
+
+┌────────────────────────┐ ┌───────────────────────┐
+│      ┌───────────┐     │ │      ┌───────────┐    │
+│      │   App     │     │ │      │   App     │    │
+│      └───────────┘     │ │      └───────────┘    │
+│  ┌────────┐ ┌────────┐ │ │  ┌────────┐ ┌───────┐ │
+│  │  Libs  │ │  Deps  │ │ │  │  Libs  │ │  Deps │ │
+│  └────────┘ └────────┘ │ │  └────────┘ └───────┘ │
+│        Container1      │ │       Container2      │
+└────────────────────────┘ └───────────────────────┘
+┌──────────────────────────────────────────────────┐
+│                       Docker                     │
+└──────────────────────────────────────────────────┘
+┌──────────────────────────────────────────────────┐
+│                        OS                        │
+└──────────────────────────────────────────────────┘
+┌──────────────────────────────────────────────────┐
+│             Hardware Infrastructure              │
+└──────────────────────────────────────────────────┘
+            (Docker based architecture)
+
+</pre>
+
+Couple of terms we will encounter frequently are Docker Images and Docker
+Containers. Images are packages or templates of containers all stored in a
+container registry such as [Docker Hub](https://hub.docker.com/). Containers
+are standalone, executable instances of these images which include code,
+runtime, system tools, system libraries and settings - everything required to
+get the software up and running. Coming to Docker, it follows a client-server
+architecture wherein the CLI client communicates with the server component,
+which here is, the Docker Engine using RESTful API to issue commands.
+
+## The Docker CLI
+```bash
+# after installing Docker from https://docs.docker.com/get-docker/
+# To list available commands, either run `docker` with no parameters or execute
+# `docker help`
+$ docker
+
+>>> docker [OPTIONS] COMMAND [ARG...]
+       docker [ --help | -v | --version ]
+
+    A self-sufficient runtime for containers.
+
+    Options:
+        --config string      Location of client config files (default "/root/.docker")
+    -c, --context string     Name of the context to use to connect to the daemon (overrides DOCKER_HOST env var and default context set with "docker context use")
+    -D, --debug              Enable debug mode
+        --help               Print usage
+    -H, --host value         Daemon socket(s) to connect to (default [])
+    -l, --log-level string   Set the logging level ("debug"|"info"|"warn"|"error"|"fatal") (default "info")
+        --tls                Use TLS; implied by --tlsverify
+        --tlscacert string   Trust certs signed only by this CA (default "/root/.docker/ca.pem")
+        --tlscert string     Path to TLS certificate file (default "/root/.docker/cert.pem")
+        --tlskey string      Path to TLS key file (default "/root/.docker/key.pem")
+        --tlsverify          Use TLS and verify the remote
+    -v, --version            Print version information and quit
+
+    Commands:
+        attach    Attach to a running container
+        # […]
+
+$ docker run hello-world
+# `docker run <container-name>` is used to run a container, it will pull the
+# images from Docker Hub if they don't already exist in your system. Here the
+# docker client connects to the daemon which in turn pulls the "hello-world"
+# image from the Docker Hub. The daemon then builds a new container from the
+# image which runs the executable that produces the output streamed back to the
+# client that we see on our terminals.
+
+$ docker run -d ubuntu sleep 60s
+# The -d (or --detach) flag is when we want to run a container in the background
+# and return back to the terminal. Here we detach an ubuntu container from the
+# terminal, the output should be the id and the command exits. If we check
+# running containers, we should still see ours there:
+# CONTAINER ID   IMAGE     COMMAND       CREATED         STATUS         PORTS     NAMES
+# 133261b4894a   ubuntu    "sleep 60s"   3 seconds ago   Up 2 seconds             vigorous_gould
+
+$ docker run <container-id> -p 3000:8000
+# The -p (or --publish) flag is used to expose port 8000 inside the container to
+# port 3000 outside the container. This is because the app inside the container
+# runs in isolation, hence the port 8000 where the app runs is private to the
+# container.
+
+$ docker run -i
+# or
+$ docker run -it
+# Docker runs our containers in a non-interactive mode i.e. they do not accept
+# inputs or work dynamically while running. The -i flag keeps input open to the
+# container, and the -t flag creates a pseudo-terminal that the shell can attach
+# to (can be combined as -it)
+
+$ docker ps -a
+# The `docker ps` command only shows running containers by default. To see all
+# containers, use the -a (or --all) flag
+# Running the above command should output something similar in the terminal:
+# CONTAINER ID   IMAGE         COMMAND    CREATED         STATUS                     PORTS     NAMES
+# 82f84bf6912b   hello-world   "/hello"   9 minutes ago   Exited (0) 9 minutes ago             eloquent_sammet
+
+
+$ docker stop hello-world
+# or
+$ docker start hello-world 
+# The stop command simply stops one or more containers, and the start command
+# starts the container(s) up again! `docker start -a ubuntu` will attach our
+# detached container back to the terminal i.e. runs in the foreground
+
+$ docker create alpine
+# `docker create` creates a new container for us with the image specified (here,
+# alpine), the container does not auto-start unlike `docker run`. This command
+# is used to set up a container configuration and then `docker start` to shoot
+# it up when required. Note that the status is "Created":
+# CONTAINER ID   IMAGE         COMMAND       CREATED             STATUS           PORTS     NAMES
+# 4c71c727c73d   alpine        "/bin/sh"     29 seconds ago      Created                   naughty_ritchie
+
+$ docker rm 82f84
+# Removes one or more containers using their container ID.
+# P.S.: we can use only the first few characters of the entire ID to identify
+# containers
+
+$ docker images
+# Displays all images and their information, created here means the latest image
+# tag updated on Docker Hub:
+# REPOSITORY    TAG       IMAGE ID       CREATED         SIZE
+# ubuntu        latest    a8780b506fa4   9 days ago      77.8MB
+# alpine        latest    9c6f07244728   3 months ago    5.54MB
+# hello-world   latest    feb5d9fea6a5   13 months ago   13.3kB
+
+$ docker rmi 
+# Removes one or more images from your system which do not have their instances
+# (or containers as we know them) running. If the image has an attached
+# container, either delete the container first or use the -f (or --force) flag
+# to forcefully delete both the container and image.
+
+$ docker pull busybox
+# The pull command downloads the specified image on our system from Docker Hub.
+
+$ docker exec -it 7b272 bash
+# This command is used to run a command in the running container's default
+# directory. Here 7b272 was our ubuntu container and the above command would
+# help us interact with the container by opening a bash session.
+
+$docker logs <container-id>
+# Displays the information logged by the specified container
+# root@7b27222e4bb7:/# whoami
+# root
+# root@7b27222e4bb7:/# pwd
+# /
+# root@7b27222e4bb7:/# ls
+# bin  boot  dev  etc  home  lib  lib32  lib64 libx3 srv  sys  tmp  usr  var
+# root@7b27222e4bb7:/# exit
+# exit
+
+# More commands can be found at https://docs.docker.com/engine/reference/commandline/docker/
+```
+## The Dockerfile
+The Dockerfile is a blueprint of a Docker image. We can mention the artifacts
+from our application along with their configurations into this file in the 
+specific syntax to let anyone create a Docker image of our application.
+
+### A few things to keep in mind:
+* It is always strictly named `Dockerfile` without any extensions
+* We have to build our custom image on top of some already available Docker base 
+image. (there is an empty image called `scratch` which literally lets you build
+an image from scratch)
+* All capitalised commands are part of the syntax, they are not case-sensitive
+but used like a convention
+* Below is a sample Dockerfile but you can read in depth from the [official docs](https://docs.docker.com/engine/reference/builder/).
+
+```Dockerfile
+FROM <base-image>
+# define base image
+
+ENV USERNAME='admin'\
+    PWD='****'
+# optionally define environmental variables
+
+RUN apt-get update
+# run linux commands inside container env, does not affect host env
+# This executes during the time of image creation
+
+COPY <src> <target>
+# executes on the host, copies files from src (usually on the host) to target
+# on the container
+
+ENTRYPOINT ["some-script.sh"]
+# executes an entire script as an entrypoint
+
+CMD [<args>,...]
+# always part of dockerfile, introduces entry point linux command e.g. 
+# `CMD node server.js`
+# This executes after image creation only when the container from the image
+# is running.
+```
+### Build your images
+Use the `docker build` command after wrapping your application into a Docker
+image to run ( or build) it.
+
+```bash
+
+$docker build <path-to-dockerfile>
+# used to build an image from the specified Dockerfile
+# instead of path we could also specify a URL
+# -t tag is optional and used to name and tag your images for e.g.
+# `$docker build -t my-image:0.1 ./home/app`
+# rebuild images everytime you make changes in the dockerfile
+```
+
+## Push your image to DockerHub
+If you want your application's Docker image to be made publically available for
+any Docker user, you might wanna push it to the [Docker Hub](https://hub.docker.com/) which is a
+registry of Docker images. Make sure you have an account with a username and
+password on Docker Hub.
+
+When pushing an image to Docker Hub, we must specify our Docker Hub username
+as part of the source image name. We need to create the target image with the
+tag name of username/image-name much like GitHub repositories. 
+
+```bash
+$docker login
+# to login to Docker Hub using your username and password
+
+$docker tag <src-image>[:<src-tag>] <target-image>[:<target-tag>]
+# this tags a local src-image to a public target-image
+# e.g. `docker tag my-sample-app:1.0.0  akshitadixit/my-sample-app`
+# if tags are not specified, they're defaulted to `latest`
+
+$docker push <target-image>[:<target-tag>]
+# uploads our image to Docker Hub
+# e.g. `docker push akshitadixit/my-sample-app`
+# this image will be accessible under your profile's repositories as
+# `https://hub.docker.com/r/username/image-name`
+
+```